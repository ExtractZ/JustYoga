from flask import Flask, render_template, Response, request, jsonify
import cv2
import mediapipe as mp
import numpy as np
import os
import json
import time
from typing import Dict, Tuple

app = Flask(__name__)

# Mediapipe setup
mp_pose = mp.solutions.pose
pose = mp_pose.Pose()
mp_drawing = mp.solutions.drawing_utils

# Enhanced pose weights with better anatomical consideration
POSE_WEIGHTS = {
    11: 1.2,  # shoulders
    12: 1.2,
    13: 1.0,  # elbows
    14: 1.0,
    15: 1.0,  # wrists
    16: 1.0,
    23: 1.5,  # hips
    24: 1.5,
    25: 0.8,  # knees
    26: 0.8,
    27: 0.7,  # ankles
    28: 0.7,
    29: 0.5,  # heels
    30: 0.5,
    31: 0.5,  # foot index
    32: 0.5,
}

# Enhanced connections for better pose visualization
POSE_CONNECTIONS = [
    (11, 13), (13, 15),  # Left arm
    (12, 14), (14, 16),  # Right arm
    (11, 12), (11, 23), (12, 24), (23, 24),  # Torso
    (23, 25), (24, 26),  # Upper legs
    (25, 27), (26, 28),  # Lower legs
    (27, 29), (28, 30),  # Ankles to heels
    (29, 31), (30, 32),  # Heels to toes
]

class PoseTracker:
    def __init__(self, threshold=80.0, hold_time=5.0):
        self.threshold = threshold
        self.required_hold_time = hold_time
        self.start_time = None
        self.is_holding = False
        self.completed = False
        self.elapsed_time = 0.0
        self.best_match = 0.0


    def update(self, similarity: float) -> bool:
        """Update pose tracking state with current similarity score"""
        current_time = time.time()
        self.best_match = max(self.best_match, similarity)
        
        if similarity >= self.threshold:
            if not self.is_holding:
                self.start_time = current_time
                self.is_holding = True

            else:
                self.elapsed_time = current_time - self.start_time
                if self.elapsed_time >= self.required_hold_time and not self.completed:
                    self.completed = True

        else:
            self.is_holding = False
            self.start_time = None
            self.elapsed_time = 0.0
            
        return self.completed

    def get_progress(self) -> float:
        """Get current progress as a percentage"""
        if not self.is_holding:
            return 0.0
        return min(100.0, (self.elapsed_time / self.required_hold_time) * 100)

    def get_stats(self) -> Dict:
        """Get current tracking statistics"""
        return {
            "best_match": self.best_match,

        }

    def reset(self):
        """Reset tracker state"""
        self.start_time = None
        self.is_holding = False
        self.completed = False
        self.elapsed_time = 0.0
        self.best_match = 0.0

class PoseLibrary:
    def __init__(self, poses_directory):
        self.poses = {}
        self.current_pose_name = None
        self.load_poses(poses_directory)

    def load_poses(self, directory):
        if not os.path.exists(directory):
            os.makedirs(directory)
        for filename in os.listdir(directory):
            if filename.endswith('.json'):
                pose_name = filename[:-5].upper()
                file_path = os.path.join(directory, filename)
                with open(file_path, 'r') as f:
                    pose_data = json.load(f)
                    self.poses[pose_name] = {int(k): v for k, v in pose_data.items()}

    def get_reference_landmarks(self, pose_name=None):
        if pose_name is None:
            pose_name = self.current_pose_name
        if pose_name not in self.poses:
            raise ValueError(f"Pose '{pose_name}' not found in library")
        return self.poses[pose_name]

    def cycle_pose(self):
        pose_names = list(self.poses.keys())
        if not self.current_pose_name:
            self.current_pose_name = pose_names[0] if pose_names else None
        else:
            current_index = pose_names.index(self.current_pose_name)
            next_index = (current_index + 1) % len(pose_names)
            self.current_pose_name = pose_names[next_index]
        return self.current_pose_name

def calculate_landmark_distances(current_landmarks, reference_landmarks: Dict[int, Tuple[float, float]]) -> Dict[int, float]:
    """Calculate distances between current and reference landmarks with weights"""
    distances = {}
    
    for idx, ref_pos in reference_landmarks.items():
        if idx >= len(current_landmarks.landmark):
            continue
            
        current = current_landmarks.landmark[idx]
        distance = np.sqrt(
            (ref_pos[0] - current.x) ** 2 +
            (ref_pos[1] - current.y) ** 2
        )
        weighted_distance = distance * POSE_WEIGHTS.get(idx, 1.0)
        distances[idx] = weighted_distance
        
    return distances

def calculate_pose_similarity(distances: Dict[int, float]) -> float:
    """Calculate overall pose similarity using weighted average"""
    if not distances:
        return 0.0
    
    total_weight = sum(POSE_WEIGHTS.get(idx, 1.0) for idx in distances.keys())
    weighted_avg_distance = sum(dist * POSE_WEIGHTS.get(idx, 1.0) 
                              for idx, dist in distances.items()) / total_weight
    
    similarity = 100 * np.exp(-5 * weighted_avg_distance)
    similarity = np.power(similarity / 100, 1.2) * 100
    
    return max(0, min(100, similarity))

def draw_loading_pie(frame, progress, center, radius, color=(0, 255, 0), thickness=-1):
    """Draw a pie chart representing the loading progress"""
    angle = (360 * (1 - progress / 100))  # Calculate angle for ellipse
    start_angle = 90  # Start at the top
    end_angle = 90 - angle  # Calculate end angle
    
    # Draw the background circle
    cv2.circle(frame, center, radius, (100, 100, 100), thickness)
    
    # Draw the filled pie
    cv2.ellipse(frame, center, (radius, radius), 0, start_angle, end_angle, color, thickness)
    
    # Draw the border
    cv2.circle(frame, center, radius, (255, 255, 255), 2)

def draw_status_overlay(frame, match_percentage, pose_tracker, current_pose):
    """Draw status information on the frame"""
    height, width = frame.shape[:2]
    
    # Define radius before using it
    radius = 30  # Adjust the size of the pie chart as needed
    
    # Draw holding progress pie
    if pose_tracker.is_holding:
        progress = pose_tracker.get_progress()
        center = (int(width - radius - 10), height - 30)  # Adjust position as needed
        draw_loading_pie(frame, progress, center, radius)
        
    
    # Draw match percentage
    cv2.putText(frame, f"Match: {match_percentage:.1f}%",
                (10, 30),
                cv2.FONT_HERSHEY_SIMPLEX, 1, (255, 255, 255), 2)
    
    # Draw current pose name
    cv2.putText(frame, f"Pose: {current_pose}",
                (10, 70),
                cv2.FONT_HERSHEY_SIMPLEX, 1, (255, 255, 255), 2)
    
    # Draw completion message
    if pose_tracker.completed:
        cv2.putText(frame, "Great job! Pose completed!",
                    (frame.shape[1] // 2 - 150, 50),
                    cv2.FONT_HERSHEY_SIMPLEX, 1, (0, 255, 0), 2)
    
    # Draw statistics
    stats = pose_tracker.get_stats()
    y_pos = 110
    cv2.putText(frame, f"Best Match: {stats['best_match']:.1f}%",
                (10, y_pos),
                cv2.FONT_HERSHEY_SIMPLEX, 0.7, (255, 255, 255), 2)
    
    y_pos += 30


pose_library = PoseLibrary('poses')
pose_tracker = PoseTracker(threshold=80.0, hold_time=5.0)
pose_library.cycle_pose()

def generate_frames():
    cap = cv2.VideoCapture(0)
    while cap.isOpened():
        ret, frame = cap.read()
        if not ret:
            break
        
        frame = cv2.flip(frame, 1)
        rgb_frame = cv2.cvtColor(frame, cv2.COLOR_BGR2RGB)
        results = pose.process(rgb_frame)

        # Use the updated current_pose_name to fetch reference landmarks
        reference_landmarks = pose_library.get_reference_landmarks(pose_library.current_pose_name)

        # Create overlay for reference pose
        height, width = frame.shape[:2]
        overlay = np.zeros_like(frame, dtype=np.uint8)
        
        # Process and draw current pose landmarks
        overall_match = 0
        if results.pose_landmarks:
            mp_drawing.draw_landmarks(
                frame, results.pose_landmarks, mp_pose.POSE_CONNECTIONS,
                mp_drawing.DrawingSpec(color=(0, 255, 0), thickness=2, circle_radius=4),
                mp_drawing.DrawingSpec(color=(255, 0, 0), thickness=2, circle_radius=2)
            )
            
            # Calculate distances and similarity
            distances = calculate_landmark_distances(results.pose_landmarks, reference_landmarks)
            overall_match = calculate_pose_similarity(distances)
            
            # Update pose tracker
            pose_tracker.update(overall_match)

        # Draw reference landmarks with enhanced visualization
        points = {}
        for idx, (x, y) in reference_landmarks.items():
            px = int(x * width)
            py = int(y * height)
            points[idx] = (px, py)
            cv2.circle(overlay, (px, py), 8, (0, 255, 255), -1)

        # Draw enhanced connections
        for connection in POSE_CONNECTIONS:
            if connection[0] in points and connection[1] in points:
                cv2.line(overlay, points[connection[0]], points[connection[1]], (0, 255, 255), 2)

        # Add overlay with transparency
        frame = cv2.addWeighted(frame, 1, overlay, 0.3, 0)
        
        # Draw status overlay
        draw_status_overlay(frame, overall_match, pose_tracker, pose_library.current_pose_name)

        # Encode frame for streaming
        _, buffer = cv2.imencode(".jpg", frame)
        yield (b"--frame\r\nContent-Type: image/jpeg\r\n\r\n" + buffer.tobytes() + b"\r\n")

    cap.release()


@app.route("/")
def index():
    return render_template("index.html")

@app.route("/video_feed")
def video_feed():
    return Response(generate_frames(), mimetype="multipart/x-mixed-replace; boundary=frame")

@app.route("/cycle_pose", methods=["POST"])
def cycle_pose():
    next_pose = pose_library.cycle_pose()
<<<<<<< HEAD
    return jsonify({"pose_name": next_pose})

@app.route("/get_pose_list", methods=["POST"])
def get_pose_list():
    """Return a list of up to 5 pose names for the circuit."""
    pose_names = list(pose_library.poses.keys())
    if not pose_names:
        return jsonify({"error": "No poses available"}), 400
    # Select up to 5 poses for the circuit
    circuit_poses = pose_names[:5]
    return jsonify({"poses": circuit_poses})

@app.route("/set_current_pose", methods=["POST"])
def set_current_pose():
    """Set the current pose for overlay."""
    data = request.get_json()
    pose_name = data.get("pose_name")

    if pose_name not in pose_library.poses:
        return jsonify({"error": f"Pose '{pose_name}' not found"}), 400

    pose_library.current_pose_name = pose_name
    return jsonify({"message": f"Current pose set to '{pose_name}'"})

=======
    pose_tracker.reset()  # Reset tracker when changing poses
    return jsonify({
        "pose_name": next_pose,
        "stats": pose_tracker.get_stats()
    })
>>>>>>> f231b6a7

if __name__ == "__main__":
    app.run(debug=True, host="0.0.0.0", port=3000)<|MERGE_RESOLUTION|>--- conflicted
+++ resolved
@@ -283,7 +283,6 @@
 
     cap.release()
 
-
 @app.route("/")
 def index():
     return render_template("index.html")
@@ -295,38 +294,11 @@
 @app.route("/cycle_pose", methods=["POST"])
 def cycle_pose():
     next_pose = pose_library.cycle_pose()
-<<<<<<< HEAD
-    return jsonify({"pose_name": next_pose})
-
-@app.route("/get_pose_list", methods=["POST"])
-def get_pose_list():
-    """Return a list of up to 5 pose names for the circuit."""
-    pose_names = list(pose_library.poses.keys())
-    if not pose_names:
-        return jsonify({"error": "No poses available"}), 400
-    # Select up to 5 poses for the circuit
-    circuit_poses = pose_names[:5]
-    return jsonify({"poses": circuit_poses})
-
-@app.route("/set_current_pose", methods=["POST"])
-def set_current_pose():
-    """Set the current pose for overlay."""
-    data = request.get_json()
-    pose_name = data.get("pose_name")
-
-    if pose_name not in pose_library.poses:
-        return jsonify({"error": f"Pose '{pose_name}' not found"}), 400
-
-    pose_library.current_pose_name = pose_name
-    return jsonify({"message": f"Current pose set to '{pose_name}'"})
-
-=======
     pose_tracker.reset()  # Reset tracker when changing poses
     return jsonify({
         "pose_name": next_pose,
         "stats": pose_tracker.get_stats()
     })
->>>>>>> f231b6a7
 
 if __name__ == "__main__":
     app.run(debug=True, host="0.0.0.0", port=3000)