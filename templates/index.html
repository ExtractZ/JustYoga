<!DOCTYPE html>
<html lang="en">
<head>
    <meta charset="UTF-8">
    <meta name="viewport" content="width=device-width, initial-scale=1.0">
    <title>Yoga Pose Practice</title>
    <link href="https://fonts.googleapis.com/css2?family=Montserrat:wght@400;600&display=swap" rel="stylesheet">
    <link href="https://fonts.googleapis.com/css2?family=Inter:ital,opsz,wght@0,14..32,100..900;1,14..32,100..900&display=swap" rel="stylesheet">
    <style>
        body {
            
            font-family: 'Montserrat', sans-serif;
            background: rgb(255,255,255);
background: linear-gradient(180deg, rgba(255,255,255,0) 0%, rgba(51,177,158,0.3943441901408451) 87%, rgba(0,212,255,1) 100%);
            height: 100vh;
            background-size: cover;
            background-position: center;
            padding-left: 10px;
        }
        img {
            display: block;
            margin: 0 auto;
            border-radius: 15px; 
            box-shadow: 0 4px 8px rgba(0, 0, 0, 0.3); 
        }
        button {
            margin: 10px;
            padding: 10px 20px;
            font-size: 16px;
        }
        #countdown {
            display: none; /* Initially hidden */
            font-size: 18px;
            font-weight: bold;
        }

        .main-container {
            text-align: center;
        }

        .glass-button {
        background: rgba(255, 255, 255, 0.1); 
        border: 2px solid rgba(0, 0, 0, 0.5); 
        border-radius: 19px; 
        color: black; 
        font-size: 16px; 
        padding: 10px 40px; 
        font-family: 'Montserrat', sans-serif;
        backdrop-filter: blur(10px);
        -webkit-backdrop-filter: blur(10px); 
        cursor: pointer; 
        transition: all 0.3s ease; 
    }

    .glass-button:hover {
        background: rgba(255, 255, 255, 0.2);
        border-color: rgba(255, 255, 255, 0.8); 
    }

    .pose-count {
        display: flex;
        justify-content: space-between;
    }

    </style>
    <script>
        let poseIndex = 0;
        let poses = [];
        let circuitInterval;
        let countdownInterval;
        let countdownTime = 5; // Countdown time in seconds

        // Fetches the next pose from the server
        function cyclePose() {
            return fetch('/cycle_pose', { method: 'POST' })
                .then(response => response.json())
                .then(data => {
                    document.getElementById("current-pose").innerText = "Current Pose: " + data.pose_name;
                });
        }

        function startCircuit() {
            poseIndex = 0;
            clearInterval(circuitInterval); // Clear any existing intervals
            clearInterval(countdownInterval); // Clear the countdown timer
            playAudio();
            // Fetch the list of 5 poses before starting the circuit
            fetch('/get_pose_list', { method: 'POST' })
                .then(response => response.json())
                .then(data => {
                    poses = data.poses; // Array of pose names
                    if (poses.length === 0) {
                        alert("No poses available.");
                        return;
                    }
                    // Show countdown only when circuit starts
                    document.getElementById("countdown").style.display = "block";
                    runCircuit();
                })
                .catch(error => {
                    console.error('Error fetching pose list:', error);
                });
        }
        function playAudio(){
            var audio = document.getElementById('myAudio');
            if (audio.paused) {
                audio.play();
            } else {
                audio.pause();
            }
        }
        function runCircuit() {
            if (poses.length === 0) {
                console.error('No poses available for the circuit.');
                return;
            }

            function updatePoseAndOverlay() {
                const currentPose = poses[poseIndex];
                document.getElementById("current-pose").innerText = "Current Pose: " + currentPose;

                // Update the server with the current pose
                fetch('/set_current_pose', {
                    method: 'POST',
                    headers: { 'Content-Type': 'application/json' },
                    body: JSON.stringify({ pose_name: currentPose })
                }).catch(error => console.error("Error updating current pose:", error));

                poseIndex = (poseIndex + 1) % poses.length;

                // Stop the circuit after one loop
                if (poseIndex === 0) {
                    clearInterval(circuitInterval);
                    clearInterval(countdownInterval);
                    document.getElementById("countdown").innerText = "circuit completed";
                }
            }

            updatePoseAndOverlay(); // Update immediately
            circuitInterval = setInterval(updatePoseAndOverlay, countdownTime * 1000); // Update every 15 seconds
            startCountdown(); // Start the countdown
        }

        function startCountdown() {
            let remainingTime = countdownTime;
            document.getElementById("countdown").innerText = `Next Pose in: ${remainingTime}s`;

            countdownInterval = setInterval(() => {
                remainingTime -= 1;
                document.getElementById("countdown").innerText = `Next Pose in: ${remainingTime}s`;

                if (remainingTime <= 0) {
                    remainingTime = countdownTime; // Reset countdown for the next pose
                }
            }, 1000);
        }

        function fetchStatus() {
            fetch("/get_status")
                .then(response => response.json())
                .then(data => {
                    document.getElementById("status-match").innerText = `Match: ${data.match.toFixed(1)}%`;
                    document.getElementById("status-pose").innerText = `Pose: ${data.pose}`;
                    document.getElementById("status-best-match").innerText = `Best Match: ${data.best_match.toFixed(1)}%`;
                })
                .catch(error => console.error("Error fetching status:", error));
        }

        // Refresh status every second
        setInterval(fetchStatus, 500);
    </script>
</head>
<body>
<<<<<<< HEAD
    <div class="pose-count">
        <h1 style="font-family: 'Inter', sans-serif;">Just Yoga</h1>
        
        <div>
            <p id="status-match">Match: Loading...</p>
            <p id="status-pose"></p>
            <p id="status-best-match">Best Match: Loading...</p>
          </div>
=======
    <h1>Yoga Pose Practice</h1>
    <audio id="myAudio">
        <source src="static/music/music.mp3" type="audio/mpeg">
        Your browser does not support the audio element.
    </audio>
    <div>
        <p id="current-pose">Current Pose: Loading...</p>
        <p id="countdown">Next Pose in: 15s</p>
>>>>>>> e5271bec
        
    </div>
    
    <div>
        
        
        
    </div>
    <div style="display: flex; align-items: center;">
        <p id="current-pose" style="margin-right: 20px;">Current Pose: Loading...</p>
        <p id="countdown">Next Pose in: 15s</p>
    </div>
    <div class="main-container">
        <img src="/video_feed" width="800" alt="Yoga Pose Feed">


        <div>
            <button class="glass-button" onclick="cyclePose()">Next Pose</button>
            <button class="glass-button" onclick="startCircuit()">Start Circuit</button>
        </div>
    </div>
    
</body>
</html><|MERGE_RESOLUTION|>--- conflicted
+++ resolved
@@ -171,25 +171,20 @@
     </script>
 </head>
 <body>
-<<<<<<< HEAD
+    
+    
+    
     <div class="pose-count">
         <h1 style="font-family: 'Inter', sans-serif;">Just Yoga</h1>
-        
+        <audio id="myAudio">
+            <source src="static/music/music.mp3" type="audio/mpeg">
+            Your browser does not support the audio element.
+        </audio>
         <div>
             <p id="status-match">Match: Loading...</p>
             <p id="status-pose"></p>
             <p id="status-best-match">Best Match: Loading...</p>
           </div>
-=======
-    <h1>Yoga Pose Practice</h1>
-    <audio id="myAudio">
-        <source src="static/music/music.mp3" type="audio/mpeg">
-        Your browser does not support the audio element.
-    </audio>
-    <div>
-        <p id="current-pose">Current Pose: Loading...</p>
-        <p id="countdown">Next Pose in: 15s</p>
->>>>>>> e5271bec
         
     </div>
     
